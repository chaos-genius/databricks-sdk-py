"""Utilities for pulling data."""

import datetime as dt
import logging
import json
from typing import Optional, Union

import pandas as pd
from pyspark.sql.session import SparkSession
from pyspark.sql import DataFrame as SparkDataFrame
from pyspark.sql.functions import explode
from databricks.sdk import WorkspaceClient
from databricks.sdk.chaosgenius.cg_config import CGConfig
from databricks.sdk.service import sql as databricks_sql
from databricks.sdk.service.compute import ClusterDetails, InstancePoolAndStats
from databricks.sdk.service.iam import User
from databricks.sdk.service.sql import EndpointInfo
from databricks.sdk.service.jobs import BaseJob


PANDAS_CHUNK_SIZE = 10000


class DataPuller:
    """Responsible for pulling all data from a client."""

    def __init__(
        self,
        workspace_id: str,
        workspace_client: WorkspaceClient,
        customer_config: CGConfig,
        spark_session: Optional[SparkSession],
        save_to_csv: bool = False,
        logger: Optional[logging.Logger] = None,
    ) -> None:
        self._workspace_id = workspace_id
        self._workspace_client = workspace_client
        self._customer_config = customer_config
        self._spark_session = spark_session
        self._logger = logger if logger else logging.getLogger("data_puller")
        self._pull_time = dt.datetime.now()

        # TODO: Add override here
        self._start_time, self._end_time = self._get_start_end_time()
        self._save_to_csv = save_to_csv

        self._logger.info(
            f"Initializing data puller with workspace id: {workspace_id}, "
            f"pull time: {self._pull_time}, start_time: {self._start_time}, "
            f"end_time: {self._end_time}, save_to_csv: {self._save_to_csv}"
        )
        self._add_status_entry(
            "overall",
            "initializing",
            {
                "workspace_id": self._workspace_id,
                "pull_time": self._end_time,
                "start_time": self._start_time,
                "end_time": self._end_time,
                "save_to_csv": self._save_to_csv,
            },
        )

<<<<<<< HEAD
        logger.info("Getting cluster list")
        self._cluster_list = [i for i in self._workspace_client.clusters.list()]
        cl_id_list = [i.cluster_id for i in self._cluster_list]
        logger.info(f"Total clusters: {len(self._cluster_list)}")
        logger.info("Getting instance pools list")
        self._ip_list = [i for i in self._workspace_client.instance_pools.list()]
        logger.info(f"Total pools: {len(self._ip_list)}")
        logger.info("Getting warehouses list")
        self._wh_list = [i for i in self._workspace_client.warehouses.list()]
        logger.info(f"Total warehouses: {len(self._wh_list)}")
        # Not being used currently
        # logger.info("Getting jobs list")
        # self._job_list = [
        #     i for i in self._workspace_client.jobs.list(expand_tasks=True)
        # ]
        # logger.info(f"Total jobs: {len(self._job_list)}")
        logger.info("Getting users list")
        self._user_list = [i for i in self._workspace_client.users.list()]
        logger.info(f"Total users: {len(self._user_list)}")

        logger.info("Getting compute IDs from job system tables.")
        compute_id_list = spark_session.sql(
            "select compute_ids from system.workflow.job_task_run_timeline "
            f"where period_start_time < from_unixtime({self._start_time//1000}) "
            f"and period_start_time >= from_unixtime({self._end_time//1000}) "
        )
        compute_id_list = compute_id_list.select(
            explode(compute_id_list.compute_ids).alias("compute_id")
        ).distinct().toPandas()["compute_id"].values.tolist()
        ci_list = [
            i for i in compute_id_list if len(i.split("-")) == 3 and i not in cl_id_list
        ]
        logger.info(f"Found {len(ci_list)} new clusters from job tables.")
        logger.info("Adding cluster info for these clusters.")
        self._cluster_list += [self._workspace_client.clusters.get(i) for i in ci_list]
        logger.info("Done adding cluster info for job clusters.")

        logger.info("Starting data pull")
        # TODO(KB): refactor into multiple files by  clusters, wh, etc
=======
        self._logger.info("Getting cluster list")
        self._cluster_list = self._get_full_cluster_list()
        self._logger.info(f"Total clusters: {len(self._cluster_list)}")

        self._logger.info("Getting instance pools list")
        self._ip_list = self._get_full_instance_pool_info()
        self._logger.info(f"Total pools: {len(self._ip_list)}")

        self._logger.info("Getting warehouses list")
        self._wh_list = self._get_full_warehouse_info()
        self._logger.info(f"Total warehouses: {len(self._wh_list)}")

        self._logger.info("Getting jobs list")
        self._job_list = self._get_full_jobs_info()
        self._logger.info(f"Total jobs: {len(self._job_list)}")

        self._logger.info("Getting users list")
        self._user_list = self._get_full_user_info()
        self._logger.info(f"Total users: {len(self._user_list)}")

        self._logger.info("Starting data pull")
>>>>>>> d604d80a
        results = self.get_all()
        success = True
        for res in results:
            if res[1] is False:
                success = False
                break
        status = "success" if success else "failed"
        self._add_status_entry("overall", status=status, data={"results": results})
        self._logger.info("Completed data pull.")

    def _get_full_cluster_list(self) -> list[ClusterDetails]:
        self._logger.info("Getting workspace clusters.")
        cl = [i for i in self._workspace_client.clusters.list()]
        self._logger.info(f"Current cluster count: {len(cl)}")

        self._logger.info("Adding clusters from customer config.")
        ci_add_l = self._customer_config.get(
            entity_type="cluster",
            include_entity="yes",
            entity_config_filter={"workspace_id": self._workspace_id},
        )
        ci_add_l = ci_add_l["entity_id"].values.tolist()
        self._logger.info(f"Num additional clusters: {len(ci_add_l)}.")
        for ci in ci_add_l:
            if ci not in [i.cluster_id for i in cl]:
                self._logger.info(
                    f"Additional cluster ID {ci} not in list. Getting info."
                )
                try:
                    cl.append(self._workspace_client.clusters.get(ci))
                except Exception:
                    self._logger.exception(f"Failed to get cluster ID {ci}.")

        self._logger.info(f"Current cluster count: {len(cl)}")

        self._logger.info("Removing clusters from customer config.")
        ci_remove_l = self._customer_config.get(
            entity_type="cluster",
            include_entity="no",
            entity_config_filter={"workspace_id": self._workspace_id},
        )
        ci_remove_l = ci_remove_l["entity_id"].values.tolist()
        self._logger.info(f"Clusters to be removed: {len(ci_remove_l)}.")
        for ci in ci_remove_l:
            for i, c in enumerate(cl):
                if ci == c.cluster_id:
                    self._logger.info(f"Removing cluster ID {ci}.")
                    cl.pop(i)
                    break
        self._logger.info(f"Current cluster count: {len(cl)}")
        return cl

    def _get_full_instance_pool_info(self) -> list[InstancePoolAndStats]:
        self._logger.info("Getting workspace instance pools.")
        ip_list = [i for i in self._workspace_client.instance_pools.list()]
        self._logger.info(f"Current instance pool count: {len(ip_list)}")

        self._logger.info("Adding instance pools from customer config.")
        ip_add_l = self._customer_config.get(
            entity_type="instance_pool",
            include_entity="yes",
            entity_config_filter={"workspace_id": self._workspace_id},
        )
        ip_add_l = ip_add_l["entity_id"].values.tolist()
        self._logger.info(f"Num additional instance pools: {len(ip_add_l)}.")
        for ip in ip_add_l:
            if ip not in [i.instance_pool_id for i in ip_list]:
                self._logger.info(
                    f"Additional instance pool ID {ip} not in list. Getting info."
                )
                try:
                    ip_list.append(self._workspace_client.instance_pools.get(ip))
                except Exception:
                    self._logger.exception(f"Failed to get instance pool ID {ip}.")

        self._logger.info(f"Current instance pool count: {len(ip_list)}")

        self._logger.info("Removing instance pools from customer config.")
        ip_remove_l = self._customer_config.get(
            entity_type="instance_pool",
            include_entity="no",
            entity_config_filter={"workspace_id": self._workspace_id},
        )
        ip_remove_l = ip_remove_l["entity_id"].values.tolist()
        self._logger.info(f"Instance pools to be removed: {len(ip_remove_l)}.")
        for ip in ip_remove_l:
            for i, c in enumerate(ip_list):
                if ip == c.instance_pool_id:
                    self._logger.info(f"Removing instance pool ID {ip}.")
                    ip_list.pop(i)
                    break
        self._logger.info(f"Current instance pool count: {len(ip_list)}")
        return ip_list

    def _get_full_warehouse_info(self) -> list[EndpointInfo]:
        self._logger.info("Getting workspace warehouses.")
        wh_list = [i for i in self._workspace_client.warehouses.list()]
        self._logger.info(f"Current warehouse count: {len(wh_list)}")

        self._logger.info("Adding warehouses from customer config.")
        wh_add_l = self._customer_config.get(
            entity_type="warehouse",
            include_entity="yes",
            entity_config_filter={"workspace_id": self._workspace_id},
        )
        wh_add_l = wh_add_l["entity_id"].values.tolist()
        self._logger.info(f"Num additional warehouses: {len(wh_add_l)}.")
        for wh in wh_add_l:
            if wh not in [i.id for i in wh_list]:
                self._logger.info(
                    f"Additional warehouse ID {wh} not in list. Getting info."
                )
                try:
                    wh_list.append(self._workspace_client.warehouses.get(wh))
                except Exception:
                    self._logger.exception(f"Failed to get warehouse ID {wh}.")

        self._logger.info(f"Current warehouse count: {len(wh_list)}")

        self._logger.info("Removing warehouses from customer config.")
        wh_remove_l = self._customer_config.get(
            entity_type="warehouse",
            include_entity="no",
            entity_config_filter={"workspace_id": self._workspace_id},
        )
        wh_remove_l = wh_remove_l["entity_id"].values.tolist()
        self._logger.info(f"Warehouses to be removed: {len(wh_remove_l)}.")
        for wh in wh_remove_l:
            for i, c in enumerate(wh_list):
                if wh == c.id:
                    self._logger.info(f"Removing warehouse ID {wh}.")
                    wh_list.pop(i)
                    break
        self._logger.info(f"Current warehouse count: {len(wh_list)}")
        return wh_list

    def _get_full_jobs_info(self) -> list[BaseJob]:
        self._logger.info("Getting workspace jobs.")
        job_list = [i for i in self._workspace_client.jobs.list(expand_tasks=True)]
        self._logger.info(f"Current job count: {len(job_list)}")

        self._logger.info("Adding jobs from customer config.")
        job_add_l = self._customer_config.get(
            entity_type="job",
            include_entity="yes",
            entity_config_filter={"workspace_id": self._workspace_id},
        )
        job_add_l = job_add_l["entity_id"].values.tolist()
        self._logger.info(f"Num additional jobs: {len(job_add_l)}.")
        for job in job_add_l:
            if job not in [i.job_id for i in job_list]:
                self._logger.info(f"Additional job ID {job} not in list. Getting info.")
                try:
                    job_list.append(self._workspace_client.jobs.get(job))
                except Exception:
                    self._logger.exception(f"Failed to get job ID {job}.")

        self._logger.info(f"Current job count: {len(job_list)}")

        self._logger.info("Removing jobs from customer config.")
        job_remove_l = self._customer_config.get(
            entity_type="job",
            include_entity="no",
            entity_config_filter={"workspace_id": self._workspace_id},
        )
        job_remove_l = job_remove_l["entity_id"].values.tolist()
        self._logger.info(f"Jobs to be removed: {len(job_remove_l)}.")
        for job in job_remove_l:
            for i, c in enumerate(job_list):
                if job == c.job_id:
                    self._logger.info(f"Removing job ID {job}.")
                    job_list.pop(i)
                    break
        self._logger.info(f"Current job count: {len(job_list)}")
        return job_list

    def _get_full_user_info(self) -> list[User]:
        self._logger.info("Getting workspace users.")
        user_list = [i for i in self._workspace_client.users.list()]
        self._logger.info(f"Current user count: {len(user_list)}")

        self._logger.info("Adding users from customer config.")
        user_add_l = self._customer_config.get(
            entity_type="user",
            include_entity="yes",
            entity_config_filter={"workspace_id": self._workspace_id},
        )
        user_add_l = user_add_l["entity_id"].values.tolist()
        self._logger.info(f"Num additional users: {len(user_add_l)}.")
        for user in user_add_l:
            if user not in [i.id for i in user_list]:
                self._logger.info(
                    f"Additional user ID {user} not in list. Getting info."
                )
                try:
                    user_list.append(self._workspace_client.users.get(user))
                except Exception:
                    self._logger.exception(f"Failed to get user ID {user}.")

        self._logger.info(f"Current user count: {len(user_list)}")

        self._logger.info("Removing users from customer config.")
        user_remove_l = self._customer_config.get(
            entity_type="user",
            include_entity="no",
            entity_config_filter={"workspace_id": self._workspace_id},
        )
        user_remove_l = user_remove_l["entity_id"].values.tolist()
        self._logger.info(f"Users to be removed: {len(user_remove_l)}.")
        for user in user_remove_l:
            for i, c in enumerate(user_list):
                if user == c.id:
                    self._logger.info(f"Removing user ID {user}.")
                    user_list.pop(i)
                    break
        self._logger.info(f"Current user count: {len(user_list)}")
        return user_list

    def _get_start_end_time(self) -> tuple[int, int]:
        try:
            df = self._spark_session.sql(
                f"""
                select max(data_end_time) as end_time
                from chaosgenius.default.chaosgenius_status
                where module = 'overall' and status = 'success'
                and workspace_id = '{self._workspace_id}'
            """
            ).toPandas()
        except Exception:
            self._logger.exception("Exception in fetching result from status table.")

        try:
            start_time = dt.datetime.fromtimestamp(df["end_time"][0] / 1000)
        except Exception:
            self._logger.exception(
                "Unable to extract previous end time from status table output."
            )
            start_time = dt.datetime.now() - dt.timedelta(days=91)

        end_time = dt.datetime.now() - dt.timedelta(days=1)

        end_time = int(end_time.timestamp() * 1000)
        start_time = int(start_time.timestamp() * 1000)

        return start_time, end_time

    def _add_status_entry(self, module: str, status: str, data: dict):
        self._write_to_table(
            df=pd.DataFrame(
                [
                    {
                        "module": module,
                        "status": status,
                        "data": json.dumps(data),
                        "entry_time": dt.datetime.now(),
                    }
                ]
            ),
            table_name="chaosgenius_status",
        )

    def _write_to_table(
        self,
        df: Union[pd.DataFrame, SparkDataFrame],
        table_name: str,
        mode: str = "append",
    ):
        df["data_end_time"] = self._end_time
        df["data_pull_time"] = self._pull_time
        df["workspace_id"] = self._workspace_id
        self._logger.info(f"saving {table_name}")
        if self._spark_session is not None:
            df = self._spark_session.createDataFrame(df)
        if self._save_to_csv:
            if isinstance(df, pd.DataFrame):
                try:
                    df.to_csv(f"output/{table_name}.csv", index=None, mode="x")
                except Exception:  # if file already exists, append without header
                    df.to_csv(
                        f"output/{table_name}.csv", index=None, mode="a", header=False
                    )
            else:
                df.write.csv(f"output/{table_name}.csv")
        else:
            df.write.saveAsTable(f"chaosgenius.default.{table_name}", mode=mode)

    def _save_iterator_in_chunks(self, iterator, metadata, table_name):
        chunk = []
        for i, item in enumerate(iterator):
            chunk.append({**metadata, "data": json.dumps(item.as_dict())})
            if i % PANDAS_CHUNK_SIZE == 0:
                self._logger.info(f"saving chunk {i // PANDAS_CHUNK_SIZE}")
                chunk_df = pd.DataFrame(chunk)
                self._write_to_table(chunk_df, table_name)
                chunk.clear()

        if chunk:
            self._logger.info(f"saving chunk {i // PANDAS_CHUNK_SIZE}")
            chunk_df = pd.DataFrame(chunk)
            self._write_to_table(chunk_df, table_name)
            chunk.clear()

    def get_clusters_list(
        self,
        clusters_list: Optional[list] = None,
        status_data: Optional[dict] = None,
    ) -> bool:
        self._logger.info("Saving cluster list.")
        status_data = status_data or {}
        self._add_status_entry("clusters", "initializing", {"status_data": status_data})
        try:
            if clusters_list is None:
                clusters_list = self._cluster_list
            cluster_df = pd.DataFrame(
                [
                    {"cluster_id": c.cluster_id, "data": json.dumps(c.as_dict())}
                    for c in clusters_list
                ]
            )
            if not cluster_df.empty:
                self._write_to_table(cluster_df, "clusters_list")
            self._add_status_entry("clusters", "success", {"status_data": status_data})
            return True
        except Exception:
            self._logger.exception("Saving cluster list failed :(")
            self._add_status_entry("clusters", "failed", {"status_data": status_data})
            return False

    def get_clusters_events(
        self,
        clusters_list: Optional[list] = None,
        status_data: Optional[dict] = None,
    ) -> bool:
        self._logger.info("Saving cluster events.")
        status_data = status_data or {}
        self._add_status_entry(
            "cluster_events", "initializing", {"status_data": status_data}
        )

        if clusters_list is None:
            clusters_list = self._cluster_list

        results = []
        for cluster in clusters_list:
            try:
                cluster_events = self._workspace_client.clusters.events(
                    cluster.cluster_id,
                    end_time=self._end_time,
                    start_time=self._start_time,
                )
                self._logger.info(f"saving cluster run for id {cluster.cluster_id}")
                self._save_iterator_in_chunks(
                    iterator=cluster_events,
                    metadata={"cluster_id": cluster.cluster_id},
                    table_name="clusters_events",
                )
                results.append((cluster.cluster_id, True))
            except Exception:
                self._logger.exception("Failed to save cluster event info :(")
                results.append((cluster.cluster_id, False))

        success = True
        for res in results:
            if res[1] is False:
                success = False
                break
        status = "success" if success else "failed"
        self._add_status_entry(
            "cluster_events",
            status=status,
            data={"results": results, "status_data": status_data},
        )
        return success

    def get_instance_pools_list(self) -> bool:
        self._logger.info("Saving instance pools list.")
        self._add_status_entry("instance_pools", "initializing", {})
        try:
            ip_df = pd.DataFrame(
                [
                    {
                        "instance_pool_id": ip.instance_pool_id,
                        "data": json.dumps(ip.as_dict()),
                    }
                    for ip in self._ip_list
                ]
            )
            if not ip_df.empty:
                self._write_to_table(ip_df, "instance_pools_list")
            self._add_status_entry("instance_pools", "success", {})
            return True
        except Exception:
            self._logger.exception("Saving instance pools failed :(")
            self._add_status_entry("instance_pools", "failed", {})
            return False

    def get_sql_warehouses_list(self) -> bool:
        self._logger.info("Saving warehouses list.")
        self._add_status_entry("warehouses", "initializing", {})
        try:
            wh_df = pd.DataFrame(
                [
                    {"warehouse_id": wh.id, "data": json.dumps(wh.as_dict())}
                    for wh in self._wh_list
                ]
            )
            if not wh_df.empty:
                self._write_to_table(wh_df, "warehouses_list")
            self._add_status_entry("warehouses", "success", {})
            return True
        except Exception:
            self._logger.exception("Saving warehouses failed :(")
            self._add_status_entry("warehouses", "failed", {})
            return False

    def get_sql_query_history(self) -> bool:
        self._logger.info("Saving query history.")
        self._add_status_entry("query_history", "initializing", {})

        results = []
        for wh in self._wh_list:
            try:
                wh_queries = self._workspace_client.query_history.list(
                    include_metrics=True,
                    filter_by=databricks_sql.QueryFilter(
                        warehouse_ids=[wh.id],
                        query_start_time_range=databricks_sql.TimeRange(
                            start_time_ms=self._start_time,
                            end_time_ms=self._end_time,
                        ),
                        statuses=[
                            databricks_sql.QueryStatus.CANCELED,
                            databricks_sql.QueryStatus.FAILED,
                            databricks_sql.QueryStatus.FINISHED,
                        ],
                    ),
                )
                self._logger.info(f"saving queries for wh id {wh.id}")
                self._save_iterator_in_chunks(
                    iterator=wh_queries,
                    metadata={"warehouse_id": wh.id},
                    table_name="queries_list",
                )
                results.append((wh.id, True))
            except Exception:
                self._logger.exception("Failed to save query history :(")
                results.append((wh.id, False))

        success = True
        for res in results:
            if res[1] is False:
                success = False
                break
        status = "success" if success else "failed"
        self._add_status_entry(
            "query_history",
            status=status,
            data={"results": results},
        )
        return success

    # TODO: Not being used currently.
    def get_jobs_list(self) -> bool:
        self._logger.info("Saving jobs list.")
        self._add_status_entry("jobs", "initializing", {})
        try:
            job_df = pd.DataFrame(
                [
                    {"job_id": job.job_id, "data": json.dumps(job.as_dict())}
                    for job in self._job_list
                ]
            )
            if not job_df.empty:
                self._write_to_table(job_df, "jobs_list")
            self._add_status_entry("jobs", "success", {})
            return True
        except Exception:
            self._logger.exception("Saving jobs failed :(")
            self._add_status_entry("jobs", "failed", {})
            return False

    # TODO: Not being used currently.
    def get_job_runs_list(self) -> bool:
        self._logger.info("Saving job runs.")
        self._add_status_entry("job_runs", "initializing", {})

        # TODO: Get job cluster ids name from job-id-run-id because API is not giving
        cluster_ids = []
        job_results = []
        for job in self._job_list:
            try:
                job_runs = self._workspace_client.jobs.list_runs(
                    completed_only=True,
                    expand_tasks=True,
                    job_id=job.job_id,
                    start_time_from=self._start_time,
                    start_time_to=self._end_time,
                )
                cluster_ids.extend([i.cluster_instance.cluster_id for i in job_runs])
                self._logger.info(f"saving job runs for job id {job.job_id}")
                self._save_iterator_in_chunks(
                    iterator=job_runs,
                    metadata={"job_id": job.job_id},
                    table_name="jobs_runs_list",
                )
                job_results.append((job.job_id, True))
            except Exception:
                self._logger.exception("Failed to save job runs :(")
                job_results.append((job.job_id, False))

        cluster_list = [
            self._workspace_client.clusters.get(cluster_id=i) for i in cluster_ids
        ]
        result_cl = self.get_clusters_list(
            clusters_list=cluster_list, status_data={"origin": "job_runs"}
        )
        result_ce = self.get_clusters_events(
            clusters_list=cluster_list, status_data={"origin": "job_runs"}
        )

        success = True
        for res in job_results:
            if res[1] is False:
                success = False
                break
        success = success and result_ce and result_cl
        status = "success" if success else "failed"
        self._add_status_entry(
            "job_runs",
            status=status,
            data={
                "results": {
                    "job_results": job_results,
                    "cluster_list": result_cl,
                    "cluster_event": result_ce,
                }
            },
        )
        return success

    def get_users_list(self) -> bool:
        self._logger.info("Saving users list.")
        self._add_status_entry("users", "initializing", {})
        try:
            users_df = pd.DataFrame(
                [
                    {"user_id": i.id, "data": json.dumps(i.as_dict())}
                    for i in self._user_list
                ]
            )
            if not users_df.empty:
                self._write_to_table(users_df, "users_list")
            self._add_status_entry("users", "success", {})
            return True
        except Exception:
            self._logger.exception("Saving users failed :(")
            self._add_status_entry("users", "failed", {})
            return False

    def get_all(self) -> list[tuple[str, bool]]:
        data = [
            ("cluster list", self.get_clusters_list),
            ("cluster events", self.get_clusters_events),
            ("instance pools", self.get_instance_pools_list),
            ("warehouses list", self.get_sql_warehouses_list),
            ("query history", self.get_sql_query_history),
            # ("jobs list", self.get_jobs_list),
            # ("job runs", self.get_job_runs_list),
            ("users list", self.get_users_list),
        ]

        results = []
        for name, func in data:
            try:
                out = func()
            except Exception:
                self._logger.exception(f"Failed saving {name}.")
                out = False
            results.append((name, out))

        return results


if __name__ == "__main__":
    import os

    logger = logging.Logger("data_puller")
    logger.addHandler(logging.StreamHandler())

    dp = DataPuller(
        workspace_id=os.getenv("DATABRICKS_WORKSPACE_ID"),
        workspace_client=WorkspaceClient(
            host=os.getenv("DATABRICKS_WORKSPACE_HOST"),
            token=os.getenv("DATABRICKS_WORKSPACE_TOKEN"),
        ),
        logger=logger,
        spark_session=None,
        save_to_csv=True,
    )
    dp.get_all()<|MERGE_RESOLUTION|>--- conflicted
+++ resolved
@@ -61,47 +61,7 @@
             },
         )
 
-<<<<<<< HEAD
-        logger.info("Getting cluster list")
-        self._cluster_list = [i for i in self._workspace_client.clusters.list()]
-        cl_id_list = [i.cluster_id for i in self._cluster_list]
-        logger.info(f"Total clusters: {len(self._cluster_list)}")
-        logger.info("Getting instance pools list")
-        self._ip_list = [i for i in self._workspace_client.instance_pools.list()]
-        logger.info(f"Total pools: {len(self._ip_list)}")
-        logger.info("Getting warehouses list")
-        self._wh_list = [i for i in self._workspace_client.warehouses.list()]
-        logger.info(f"Total warehouses: {len(self._wh_list)}")
-        # Not being used currently
-        # logger.info("Getting jobs list")
-        # self._job_list = [
-        #     i for i in self._workspace_client.jobs.list(expand_tasks=True)
-        # ]
-        # logger.info(f"Total jobs: {len(self._job_list)}")
-        logger.info("Getting users list")
-        self._user_list = [i for i in self._workspace_client.users.list()]
-        logger.info(f"Total users: {len(self._user_list)}")
-
-        logger.info("Getting compute IDs from job system tables.")
-        compute_id_list = spark_session.sql(
-            "select compute_ids from system.workflow.job_task_run_timeline "
-            f"where period_start_time < from_unixtime({self._start_time//1000}) "
-            f"and period_start_time >= from_unixtime({self._end_time//1000}) "
-        )
-        compute_id_list = compute_id_list.select(
-            explode(compute_id_list.compute_ids).alias("compute_id")
-        ).distinct().toPandas()["compute_id"].values.tolist()
-        ci_list = [
-            i for i in compute_id_list if len(i.split("-")) == 3 and i not in cl_id_list
-        ]
-        logger.info(f"Found {len(ci_list)} new clusters from job tables.")
-        logger.info("Adding cluster info for these clusters.")
-        self._cluster_list += [self._workspace_client.clusters.get(i) for i in ci_list]
-        logger.info("Done adding cluster info for job clusters.")
-
-        logger.info("Starting data pull")
         # TODO(KB): refactor into multiple files by  clusters, wh, etc
-=======
         self._logger.info("Getting cluster list")
         self._cluster_list = self._get_full_cluster_list()
         self._logger.info(f"Total clusters: {len(self._cluster_list)}")
@@ -123,7 +83,6 @@
         self._logger.info(f"Total users: {len(self._user_list)}")
 
         self._logger.info("Starting data pull")
->>>>>>> d604d80a
         results = self.get_all()
         success = True
         for res in results:
@@ -138,6 +97,20 @@
         self._logger.info("Getting workspace clusters.")
         cl = [i for i in self._workspace_client.clusters.list()]
         self._logger.info(f"Current cluster count: {len(cl)}")
+        
+        logger.info("Getting compute IDs from job system tables.")
+        job_compute_id_list = spark_session.sql(
+            "select compute_ids from system.workflow.job_task_run_timeline "
+            f"where period_start_time < from_unixtime({self._start_time//1000}) "
+            f"and period_start_time >= from_unixtime({self._end_time//1000}) "
+        )
+        job_compute_id_list = compute_id_list.select(
+            explode(job_compute_id_list.compute_ids).alias("compute_id")
+        ).distinct().toPandas()["compute_id"].values.tolist()
+        job_ci_list = [
+            i for i in job_compute_id_list if len(i.split("-")) == 3
+        ]
+        logger.info(f"Found {len(job_ci_list)} clusters from job tables.")
 
         self._logger.info("Adding clusters from customer config.")
         ci_add_l = self._customer_config.get(
@@ -146,6 +119,10 @@
             entity_config_filter={"workspace_id": self._workspace_id},
         )
         ci_add_l = ci_add_l["entity_id"].values.tolist()
+        
+        # add job clusters to add list
+        ci_add_l += job_ci_list
+        
         self._logger.info(f"Num additional clusters: {len(ci_add_l)}.")
         for ci in ci_add_l:
             if ci not in [i.cluster_id for i in cl]:
